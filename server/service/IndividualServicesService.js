// @ts-check
'use strict';

const LogicalTerminationPointConfigurationInput = require('onf-core-model-ap/applicationPattern/onfModel/services/models/logicalTerminationPoint/ConfigurationInputWithMapping');
const logicalTerminationPointService = require('onf-core-model-ap/applicationPattern/onfModel/services/LogicalTerminationPointWithMappingServices');
const prepareALTForwardingAutomation = require('onf-core-model-ap-bs/basicServices/services/PrepareALTForwardingAutomation');
const forwardingAutomationService = require('onf-core-model-ap/applicationPattern/onfModel/services/ForwardingConstructAutomationServices');
const ForwardingConstructConfigurationInput = require('onf-core-model-ap/applicationPattern/onfModel/services/models/forwardingConstruct/ConfigurationInput');
const forwardingConfigurationService = require('onf-core-model-ap/applicationPattern/onfModel/services/ForwardingConstructConfigurationServices');

const LogicalTerminationPoint = require('onf-core-model-ap/applicationPattern/onfModel/models/LogicalTerminationPoint');
const tcpClientInterface = require('onf-core-model-ap/applicationPattern/onfModel/models/layerProtocols/TcpClientInterface');
const httpClientInterface = require('onf-core-model-ap/applicationPattern/onfModel/models/layerProtocols/HttpClientInterface');
const tcpServerInterface = require('onf-core-model-ap/applicationPattern/onfModel/models/layerProtocols/TcpServerInterface');
const httpServerInterface = require('onf-core-model-ap/applicationPattern/onfModel/models/layerProtocols/HttpServerInterface');
const operationServerInterface = require('onf-core-model-ap/applicationPattern/onfModel/models/layerProtocols/OperationServerInterface');
const operationClientInterface = require('onf-core-model-ap/applicationPattern/onfModel/models/layerProtocols/OperationClientInterface');
const onfAttributeFormatter = require('onf-core-model-ap/applicationPattern/onfModel/utility/OnfAttributeFormatter');
const ConfigurationStatus = require('onf-core-model-ap/applicationPattern/onfModel/services/models/ConfigurationStatus');
const LogicalTerminationPointConfigurationStatus = require('onf-core-model-ap/applicationPattern/onfModel/services/models/logicalTerminationPoint/ConfigurationStatus');


const prepareForwardingAutomation = require('./individualServices/PrepareForwardingAutomation');
const individualServicesOperationsMapping = require('./individualServices/individualServicesOperationsMapping');
const softwareUpgrade = require('./individualServices/SoftwareUpgrade');
const profileConstants = require('../utils/profileConstants');
const stringProfileService = require('./StringProfileService');
const HttpClient = require('../utils/HttpClient');
const crypto = require('crypto');

const ltpClientConstants = require('../utils/ltpClientConstants');
const ltpServerConstants = require('../utils/ltpServerConstants');
const onfModelUtils = require("../utils/OnfModelUtils");


const FC_CYCLIC_OPERATION_CAUSES_OPERATION_KEY_UPDATES = 'CyclicOperationCausesOperationKeyUpdates';
const FC_LINK_UPDATE_NOTIFICATION_CAUSES_OPERATION_KEY_UPDATES = 'LinkUpdateNotificationCausesOperationKeyUpdates';
const UPDATE_OPERATION_KEY_OPERATION = '/v1/update-operation-key'
const DEFAULT_OPERATION_KEY = 'Operation key not yet provided.';

/**
 * Initiates process of embedding a new release
 *
 * body V1_bequeathyourdataanddie_body 
 * user String User identifier from the system starting the service call
 * originator String 'Identification for the system consuming the API, as defined in  [/core-model-1-4:control-construct/logical-termination-point={uuid}/layer-protocol=0/http-client-interface-1-0:http-client-interface-pac/http-client-interface-capability/application-name]' 
 * xCorrelator String UUID for the service execution flow that allows to correlate requests and responses
 * traceIndicator String Sequence of request numbers along the flow
 * customerJourney String Holds information supporting customer’s journey to which the execution applies
 * no response value expected for this operation
 **/
exports.bequeathYourDataAndDie = async function (body, user, originator, xCorrelator, traceIndicator, customerJourney, operationServerName) {
  return new Promise(async function (resolve, reject) {
    try {
      /****************************************************************************************
       * Setting up required local variables from the request body
       ****************************************************************************************/

      let applicationName = body["new-application-name"];
      let releaseNumber = body["new-application-release"];
      let address = body["new-application-address"];
      let protocol = body["new-application-protocol"];
      let port = body["new-application-port"];


      /****************************************************************************************
       * Updating the New Release application details
       ****************************************************************************************/

<<<<<<< HEAD
      let uuid = await softwareUpgrade.getHttpClientAndTcpClientUuid();
      let isUpdated = {};
      let currentNewReleaseApplicationName = await httpClientInterface.getApplicationNameAsync(uuid.httpClientUuid);
      let currentNewReleaseNumber = await httpClientInterface.getReleaseNumberAsync(uuid.httpClientUuid);
      let currentNewReleaseRemoteAddress = await tcpClientInterface.getRemoteAddressAsync(uuid.tcpClientUuid);
      let currentNewReleaseRemoteProtocol = await tcpClientInterface.getRemoteProtocolAsync(uuid.tcpClientUuid);
      let currentNewReleaseRemotePort = await tcpClientInterface.getRemotePortAsync(uuid.tcpClientUuid);
      if (applicationName != currentNewReleaseApplicationName) {
        isUpdated.applicationName = await httpClientInterface.setApplicationNameAsync(uuid.httpClientUuid, applicationName)
      }
      if (releaseNumber != currentNewReleaseNumber) {
        isUpdated.releaseNumber = await httpClientInterface.setReleaseNumberAsync(uuid.httpClientUuid, releaseNumber);
      }
      if (JSON.stringify(address) != JSON.stringify(currentNewReleaseRemoteAddress)) {
        isUpdated.address = await tcpClientInterface.setRemoteAddressAsync(uuid.tcpClientUuid, address);
      }
      if (port != currentNewReleaseRemotePort) {
        isUpdated.port = await tcpClientInterface.setRemotePortAsync(uuid.tcpClientUuid, port);
      }
      if (protocol != currentNewReleaseRemoteProtocol) {
        isUpdated.protocol = await tcpClientInterface.setRemoteProtocolAsync(uuid.tcpClientUuid, protocol);
      }
      /****************************************************************************************
       * Check if data transfer is required
       *****************************************************************************************/
      let isDataTransferRequired = true;
      let serverAddress = await tcpServerInterface.getLocalAddressOfTheProtocol(protocol);
      let serverPort = await tcpServerInterface.getLocalPortOfTheProtocol(protocol);

      if (JSON.stringify(address) == JSON.stringify(serverAddress) && port === serverPort) {
        isDataTransferRequired = false;
=======
      let isdataTransferRequired = true;
      let currentApplicationName = await httpServerInterface.getApplicationNameAsync();
      if (currentApplicationName == applicationName) {
        let isUpdated = await httpClientInterface.setReleaseNumberAsync(ltpClientConstants.HTTP_NEW_RELEASE, releaseNumber);
        let currentApplicationRemoteAddress = await tcpServerInterface.getLocalAddress();
        let currentApplicationRemotePort = await tcpServerInterface.getLocalPort();
        if ((applicationAddress == currentApplicationRemoteAddress) &&
          (applicationPort == currentApplicationRemotePort)) {
          isdataTransferRequired = false;
      }
        if (isUpdated) {
          applicationName = await httpClientInterface.getApplicationNameAsync("okm-0-0-1-http-c-0010");
          let operationList = [];
          let logicalTerminatinPointConfigurationInput = new LogicalTerminationPointConfigurationInput(
            applicationName,
            releaseNumber,
            applicationAddress,
            applicationPort,
            operationList
      );
          let logicalTerminationPointconfigurationStatus = await logicalTerminationPointService.createOrUpdateApplicationInformationAsync(
            logicalTerminatinPointConfigurationInput
      );
      /****************************************************************************************
       * Prepare attributes to automate forwarding-construct
       ****************************************************************************************/
        let forwardingAutomationInputList = await prepareForwardingAutomation.bequeathYourDataAndDie(
            logicalTerminationPointconfigurationStatus
        );
        forwardingAutomationService.automateForwardingConstructAsync(
          operationServerName,
          forwardingAutomationInputList,
          user,
          xCorrelator,
          traceIndicator,
          customerJourney
        );
      }
>>>>>>> 20ee42c7
      }

      /****************************************************************************************
       * Updating the Configuration Status based on the application information updated
       *****************************************************************************************/
      let isTcpInfoUpdated = false;
      let isHttpInfoUpdated = false;

      if (isUpdated.address || isUpdated.port || isUpdated.protocol) {
        isTcpInfoUpdated = true;
      }
      if (isUpdated.applicationName || isUpdated.releaseNumber) {
        isHttpInfoUpdated = true;
      }

      let tcpClientConfigurationStatus = new ConfigurationStatus(
        uuid.tcpClientUuid,
        '',
        isTcpInfoUpdated
      );
      let httpClientConfigurationStatus = new ConfigurationStatus(
        uuid.httpClientUuid,
        '',
        isHttpInfoUpdated
      );

      let logicalTerminationPointConfigurationStatus = new LogicalTerminationPointConfigurationStatus(
        false,
        httpClientConfigurationStatus,
        [tcpClientConfigurationStatus]
      );
      /****************************************************************************************
       * Prepare attributes to automate forwarding-construct
       ****************************************************************************************/
      let forwardingAutomationInputList = await prepareForwardingAutomation.bequeathYourDataAndDie(
        logicalTerminationPointConfigurationStatus
      );
      forwardingAutomationService.automateForwardingConstructAsync(
        operationServerName,
        forwardingAutomationInputList,
        user,
        xCorrelator,
        traceIndicator,
        customerJourney
      );

      softwareUpgrade.upgradeSoftwareVersion(isDataTransferRequired, user, xCorrelator, traceIndicator, customerJourney)
        .catch(err => console.log(`upgradeSoftwareVersion failed with error: ${err}`));
      resolve();
    } catch (error) {
      reject(error);
    }
  });
}

/**
 * Removes application from list of targets of operationKeys
 *
 * body V1_disregardapplication_body 
 * user String User identifier from the system starting the service call
 * originator String 'Identification for the system consuming the API, as defined in  [/core-model-1-4:control-construct/logical-termination-point={uuid}/layer-protocol=0/http-client-interface-1-0:http-client-interface-pac/http-client-interface-capability/application-name]' 
 * xCorrelator String UUID for the service execution flow that allows to correlate requests and responses
 * traceIndicator String Sequence of request numbers along the flow
 * customerJourney String Holds information supporting customer’s journey to which the execution applies
 * no response value expected for this operation
 **/
exports.disregardApplication = async function (body, user, originator, xCorrelator, traceIndicator, customerJourney, operationServerName) {
  // get data from request body
  const appName = body["application-name"];
  const appReleaseNumber = body["release-number"];

  const httpClientUuid = await httpClientInterface.getHttpClientUuidAsync(appName, appReleaseNumber);
  // http ltp for the given app does not exist 
  if (httpClientUuid == undefined) {
    return;
  }

  const operationClientUuid = await operationClientInterface.getOperationClientUuidAsync(httpClientUuid, UPDATE_OPERATION_KEY_OPERATION);

  const logicalTerminationPointConfigurationStatus = await logicalTerminationPointService.deleteApplicationInformationAsync(appName, appReleaseNumber);

  const cyclicOperationInput = new ForwardingConstructConfigurationInput(FC_CYCLIC_OPERATION_CAUSES_OPERATION_KEY_UPDATES, operationClientUuid);
  const linkUpdateNotificationInput = new ForwardingConstructConfigurationInput(FC_LINK_UPDATE_NOTIFICATION_CAUSES_OPERATION_KEY_UPDATES, operationClientUuid);
  const forwardingConfigurationInputList = [cyclicOperationInput, linkUpdateNotificationInput];
  const forwardingConstructConfigurationStatus = await forwardingConfigurationService.unConfigureForwardingConstructAsync(operationServerName, forwardingConfigurationInputList);

  let applicationLayerTopologyForwardingInputList = await prepareALTForwardingAutomation.getALTUnConfigureForwardingAutomationInputAsync(
    logicalTerminationPointConfigurationStatus,
    forwardingConstructConfigurationStatus
  );

  forwardingAutomationService.automateForwardingConstructAsync(
    operationServerName,
    applicationLayerTopologyForwardingInputList,
    user,
    xCorrelator,
    traceIndicator,
    customerJourney
  ).catch((error) => console.log(`disregardApplication - automateForwardingConstructAsync for ${JSON.stringify({ xCorrelator, traceIndicator, user, originator })} failed with error: ${error.message}`));
}


/**
 * Provides list of applications that are receiving operationKeys
 *
 * user String User identifier from the system starting the service call
 * originator String 'Identification for the system consuming the API, as defined in  [/core-model-1-4:control-construct/logical-termination-point={uuid}/layer-protocol=0/http-client-interface-1-0:http-client-interface-pac/http-client-interface-capability/application-name]' 
 * xCorrelator String UUID for the service execution flow that allows to correlate requests and responses
 * traceIndicator String Sequence of request numbers along the flow
 * customerJourney String Holds information supporting customer’s journey to which the execution applies
 * returns List
 **/
exports.listApplications = async function (user, originator, xCorrelator, traceIndicator, customerJourney) {
  const clientOperationLtpUuidList = await onfModelUtils.getFcPortOutputDirectionLogicalTerminationPointListForForwardingName(FC_CYCLIC_OPERATION_CAUSES_OPERATION_KEY_UPDATES);
  let applicationsList = [];

  for (const clientOperationLtpUuid of clientOperationLtpUuidList) {
    const httpLtpUuidList = await LogicalTerminationPoint.getServerLtpListAsync(clientOperationLtpUuid);
    if (httpLtpUuidList.length == 1) {
      const httpLtpAppName = await httpClientInterface.getApplicationNameAsync(httpLtpUuidList[0]);
      const httpLtpAppReleaseNumber = await httpClientInterface.getReleaseNumberAsync(httpLtpUuidList[0]);

      const tcpLtpUuidLilst = await LogicalTerminationPoint.getServerLtpListAsync(httpLtpUuidList[0])
      const tcpLtpRemoteAddress = await tcpClientInterface.getRemoteAddressAsync(tcpLtpUuidLilst[0]);
      const tcpLtpRemotePort = await tcpClientInterface.getRemotePortAsync(tcpLtpUuidLilst[0]);
      const tcpLtpRemoteProtocol = await tcpClientInterface.getRemoteProtocolAsync(tcpLtpUuidLilst[0]);
      let clientApplication = {};
      clientApplication.applicationName = httpLtpAppName;
      clientApplication.releaseNumber = httpLtpAppReleaseNumber;
      clientApplication.address = tcpLtpRemoteAddress;
      clientApplication.protocol = tcpLtpRemoteProtocol;
      clientApplication.port = tcpLtpRemotePort;

      let application = await onfAttributeFormatter.modifyJsonObjectKeysToKebabCase(clientApplication);

      applicationsList.push(application);
    } else {
      console.log(`Could not find http client uuid in server ltps for operation client with uuid ${clientOperationLtpUuid}`);
    }
  }
  return applicationsList;
}

/**
 * Adds to the list of applications
 *
 * body V1_regardapplication_body 
 * user String User identifier from the system starting the service call
 * originator String 'Identification for the system consuming the API, as defined in  [/core-model-1-4:control-construct/logical-termination-point={uuid}/layer-protocol=0/http-client-interface-1-0:http-client-interface-pac/http-client-interface-capability/application-name]' 
 * xCorrelator String UUID for the service execution flow that allows to correlate requests and responses
 * traceIndicator String Sequence of request numbers along the flow
 * customerJourney String Holds information supporting customer’s journey to which the execution applies
 * no response value expected for this operation
 **/
exports.regardApplication = async function (body, user, originator, xCorrelator, traceIndicator, customerJourney, operationServerName) {
  // get data from request body
  const appName = body['application-name'];
  const appReleaseNumber = body['relase-number'];
  const tcpInfo = [{
    "address": body['address'],
    "protocol": body['protocol'],
    "port": body['port']
  }]
  let operationsMapping = individualServicesOperationsMapping.individualServicesOperationsMapping;
  let operationNamesByAttributes = new Map();
  operationNamesByAttributes.set("update-operation-key", UPDATE_OPERATION_KEY_OPERATION);

  // create/update op, tcp, http logical-termination-points for the given app
  const logicalTerminatinPointConfigurationInput = new LogicalTerminationPointConfigurationInput(
    appName,
    appReleaseNumber,
    tcpInfo,
    operationServerName,
    operationNamesByAttributes,
    operationsMapping
  );
  const logicalTerminationPointConfigurationStatus = await logicalTerminationPointService.findOrCreateApplicationInformationAsync(logicalTerminatinPointConfigurationInput);

  const operationClientUuid = logicalTerminationPointConfigurationStatus.operationClientConfigurationStatusList[0].uuid;
  const cyclicOperationInput = new ForwardingConstructConfigurationInput(FC_CYCLIC_OPERATION_CAUSES_OPERATION_KEY_UPDATES, operationClientUuid);
  const linkUpdateNotificationInput = new ForwardingConstructConfigurationInput(FC_LINK_UPDATE_NOTIFICATION_CAUSES_OPERATION_KEY_UPDATES, operationClientUuid);
  const forwardingConfigurationInputList = [cyclicOperationInput, linkUpdateNotificationInput];
  const forwardingConstructConfigurationStatus = await forwardingConfigurationService.configureForwardingConstructAsync(operationServerName, forwardingConfigurationInputList);

  let applicationLayerTopologyForwardingInputList = await prepareALTForwardingAutomation.getALTForwardingAutomationInputAsync(
    logicalTerminationPointConfigurationStatus,
    forwardingConstructConfigurationStatus
  );

  forwardingAutomationService.automateForwardingConstructAsync(
    operationServerName, applicationLayerTopologyForwardingInputList,
    user,
    xCorrelator,
    traceIndicator,
    customerJourney
  ).catch((error) => console.log(`regardApplication - automateForwardingConstructAsync for ${JSON.stringify({ xCorrelator, traceIndicator, user, originator })} failed with error: ${error.message}`));
}

/**
 * Initiates OperationKey update
 *
 * body V1_regardupdatedlink_body 
 * user String User identifier from the system starting the service call
 * originator String 'Identification for the system consuming the API, as defined in  [/core-model-1-4:control-construct/logical-termination-point={uuid}/layer-protocol=0/http-client-interface-1-0:http-client-interface-pac/http-client-interface-capability/application-name]' 
 * xCorrelator String UUID for the service execution flow that allows to correlate requests and responses
 * traceIndicator String Sequence of request numbers along the flow
 * customerJourney String Holds information supporting customer’s journey to which the execution applies
 * no response value expected for this operation
 **/
exports.regardUpdatedLink = async function (body, user, originator, xCorrelator, traceIndicator, customerJourney) {
  // get data from request body
  const linkUuid = body['link-uuid'];

  const updateKeyOperationLtpUuidList = await onfModelUtils.getFcPortOutputDirectionLogicalTerminationPointListForForwardingName(FC_LINK_UPDATE_NOTIFICATION_CAUSES_OPERATION_KEY_UPDATES);
  const httpClient = new HttpClient(user, xCorrelator, traceIndicator, customerJourney);
  updateOperationKeyForLink(linkUuid, updateKeyOperationLtpUuidList, httpClient)
    .catch((error) => console.log(`regardUpdatedLink - failed update key for link ${linkUuid} with error: ${error.message}`));
}

exports.scheduleKeyRotation = async function scheduleKeyRotation() {
  const operationModeValue = await stringProfileService.getOperationModeProfileStringValue();
  if (operationModeValue === profileConstants.OPERATION_MODE_REACTIVE) {
    console.log(`Reccurent update of operation keys is disabled, "operationMode" is "${profileConstants.OPERATION_MODE_REACTIVE}".`);
    return;
  }

  const intervalInMinutes = 5; // TODO make it configurable via profile
  setTimeout(reccurentUpdateKeys, intervalInMinutes * 60000);
  console.log(`Update operation keys has been scheduled in ${intervalInMinutes} minutes.`);
}

async function reccurentUpdateKeys() {
  try {
    const operationModeValue = await stringProfileService.getOperationModeProfileStringValue();
    if (operationModeValue === profileConstants.OPERATION_MODE_REACTIVE) {
      // recurrentUpdateKeys has been scheduled but meanwhile operationMode changed and OKM should not update keys
      return;
    }

    const updateKeyOperationLtpUuidList = await onfModelUtils.getFcPortOutputDirectionLogicalTerminationPointListForForwardingName(FC_CYCLIC_OPERATION_CAUSES_OPERATION_KEY_UPDATES);
    const httpClient = new HttpClient();
    const linkUuidList = await fetchLinkUuidListFromAlt(httpClient);
    for (const linkUuid of linkUuidList) {
      updateOperationKeyForLink(linkUuid, updateKeyOperationLtpUuidList, httpClient)
        .catch((error) => console.log(`reccurentUpdateKeys - failed update key for link ${linkUuid} with error: ${error.message}`));
    }
  } catch (error) {
    if (error == undefined) {
      error = new Error('unknown error');
    }
    console.log(`reccurentUpdateKeys - failed with error: ${error.message}`);
  } finally {
    exports.scheduleKeyRotation();
  }
}

async function fetchLinkUuidListFromAlt(httpClient) {
  let operationClientUuidOfListLinkUuids = (await onfModelUtils.getFcPortOutputDirectionLogicalTerminationPointListForForwardingName("CyclicOperationCausesRequestForListOfLinks"))[0];
  const resp = await httpClient.executeOperation(operationClientUuidOfListLinkUuids);
  if (resp['link-uuid-list'] === undefined) {
    return [];
  }

  return resp['link-uuid-list'];
}

async function updateOperationKeyForLink(linkUuid, updateKeyOperationLtpUuidList, httpClient) {
  const linkEndpointList = await fetchLinkEndpointListFromAlt(linkUuid, httpClient);
  const operationModeValue = await stringProfileService.getOperationModeProfileStringValue();
  const operationKey = operationModeValue === profileConstants.OPERATION_MODE_OFF ? DEFAULT_OPERATION_KEY : generateOperationKey();
  for (const linkEndpoint of linkEndpointList) {
    const epAppName = linkEndpoint['application-name'];
    const epAppReleaseNumber = linkEndpoint['release-number'];
    const epOperationUuid = linkEndpoint['operation-uuid'];

    if (!epAppName || !epAppReleaseNumber || !epOperationUuid) {
      console.log(`Ignoring endpoint ${JSON.stringify(linkEndpoint)} during update operation key for link ${linkUuid} because the endpoint is missing data.`);
      continue;
    }

    const updateKeyOperationLtpUuid = await resolveUpdateKeyOperationLtpUuidForApplication(epAppName, epAppReleaseNumber, updateKeyOperationLtpUuidList);
    if (updateKeyOperationLtpUuid) {
      httpClient.executeOperation(updateKeyOperationLtpUuid, {
          "operation-uuid": epOperationUuid,
          "new-operation-key": operationKey
        })
        .then(response => console.log(`Successfully updated operation key for application ${epAppName} version ${epAppReleaseNumber} operation ${epOperationUuid}`))
        .catch(error => console.log(`Failed to update operation key for application ${epAppName} version ${epAppReleaseNumber} operation ${epOperationUuid} with error: ${error.message}`));
    } else {
      console.log(`Application ${epAppName} version ${epAppReleaseNumber} is not registered for key update. Skipping it during update operation key for link ${linkUuid}.`);
    }
  }
}

async function fetchLinkEndpointListFromAlt(linkUuid, httpClient) {
  let operationClientUuidOfListEndPointsOfLink = (await onfModelUtils.getFcPortOutputDirectionLogicalTerminationPointListForForwardingName("CyclicOperationCausesRequestForLinkEndPoints"))[0];
  const resp = await httpClient.executeOperation(operationClientUuidOfListEndPointsOfLink, {
    'link-uuid': linkUuid
  });
  if (resp['link-end-point-list'] === undefined) {
    return [];
  }

  return resp['link-end-point-list'];
}

async function resolveUpdateKeyOperationLtpUuidForApplication(epAppName, epAppReleaseNumber, updateKeyOperationLtpUuidList) {
  for (const updateKeyOperationLtpUuid of updateKeyOperationLtpUuidList) {
    const httpLtpUuidList = await LogicalTerminationPoint.getServerLtpListAsync(updateKeyOperationLtpUuid);
    const httpLtpAppName = await httpClientInterface.getApplicationNameAsync(httpLtpUuidList[0]);
    const httpLtpAppReleaseNumber = await httpClientInterface.getReleaseNumberAsync(httpLtpUuidList[0]);
    if (isAppEqual(epAppName, epAppReleaseNumber, httpLtpAppName, httpLtpAppReleaseNumber)) {
      return updateKeyOperationLtpUuid;
    }
  }
  return null;
}

function isAppEqual(firstAppName, firstAppReleaseNumber, secondAppName, secondAppReleaseNumber) {
  if (firstAppName !== secondAppName) {
    return false;
  }
  if (firstAppReleaseNumber !== secondAppReleaseNumber) {
    return false;
  }
  return true;
}

function generateOperationKey() {
  return crypto.randomUUID().replaceAll('-', '');
}<|MERGE_RESOLUTION|>--- conflicted
+++ resolved
@@ -67,7 +67,6 @@
        * Updating the New Release application details
        ****************************************************************************************/
 
-<<<<<<< HEAD
       let uuid = await softwareUpgrade.getHttpClientAndTcpClientUuid();
       let isUpdated = {};
       let currentNewReleaseApplicationName = await httpClientInterface.getApplicationNameAsync(uuid.httpClientUuid);
@@ -99,46 +98,6 @@
 
       if (JSON.stringify(address) == JSON.stringify(serverAddress) && port === serverPort) {
         isDataTransferRequired = false;
-=======
-      let isdataTransferRequired = true;
-      let currentApplicationName = await httpServerInterface.getApplicationNameAsync();
-      if (currentApplicationName == applicationName) {
-        let isUpdated = await httpClientInterface.setReleaseNumberAsync(ltpClientConstants.HTTP_NEW_RELEASE, releaseNumber);
-        let currentApplicationRemoteAddress = await tcpServerInterface.getLocalAddress();
-        let currentApplicationRemotePort = await tcpServerInterface.getLocalPort();
-        if ((applicationAddress == currentApplicationRemoteAddress) &&
-          (applicationPort == currentApplicationRemotePort)) {
-          isdataTransferRequired = false;
-      }
-        if (isUpdated) {
-          applicationName = await httpClientInterface.getApplicationNameAsync("okm-0-0-1-http-c-0010");
-          let operationList = [];
-          let logicalTerminatinPointConfigurationInput = new LogicalTerminationPointConfigurationInput(
-            applicationName,
-            releaseNumber,
-            applicationAddress,
-            applicationPort,
-            operationList
-      );
-          let logicalTerminationPointconfigurationStatus = await logicalTerminationPointService.createOrUpdateApplicationInformationAsync(
-            logicalTerminatinPointConfigurationInput
-      );
-      /****************************************************************************************
-       * Prepare attributes to automate forwarding-construct
-       ****************************************************************************************/
-        let forwardingAutomationInputList = await prepareForwardingAutomation.bequeathYourDataAndDie(
-            logicalTerminationPointconfigurationStatus
-        );
-        forwardingAutomationService.automateForwardingConstructAsync(
-          operationServerName,
-          forwardingAutomationInputList,
-          user,
-          xCorrelator,
-          traceIndicator,
-          customerJourney
-        );
-      }
->>>>>>> 20ee42c7
       }
 
       /****************************************************************************************
